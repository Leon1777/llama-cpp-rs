--- conflicted
+++ resolved
@@ -7,22 +7,11 @@
 
     let cublas_enabled = env::var("CARGO_FEATURE_CUBLAS").is_ok();
 
-<<<<<<< HEAD
-    if !Path::new("llama.cpp/ggml.c").exists() {
-        panic!("llama.cpp seems to not be populated, try running `git submodule update --init --recursive` to init.")
-    }
-
-    let mut llama_cpp = cc::Build::new();
-    let mut ggml = cc::Build::new();
-=======
->>>>>>> 2849fcdf
     let mut ggml_cuda = if cublas_enabled {
         Some(cc::Build::new())
     } else {
         None
     };
-<<<<<<< HEAD
-=======
 
     if !Path::new("llama.cpp/ggml.c").exists() {
         panic!("llama.cpp seems to not be populated, try running `git submodule update --init --recursive` to init.")
@@ -30,11 +19,9 @@
 
     let mut ggml = cc::Build::new();
     let mut llama_cpp = cc::Build::new();
->>>>>>> 2849fcdf
 
     ggml.cpp(false);
     llama_cpp.cpp(true);
-
 
     // https://github.com/ggerganov/llama.cpp/blob/a836c8f534ab789b02da149fbdaf7735500bff74/Makefile#L364-L368
     if let Some(ggml_cuda) = &mut ggml_cuda {
@@ -172,7 +159,6 @@
         .std("c++11")
         .file("llama.cpp/llama.cpp");
 
-<<<<<<< HEAD
     // Remove debug log output from `llama.cpp`
     let is_release = env::var("PROFILE").unwrap() == "release";
     if is_release {
@@ -186,12 +172,7 @@
     if let Some(ggml_cuda) = ggml_cuda {
         println!("compiling ggml-cuda");
         ggml_cuda.compile("ggml-cuda");
-=======
-    if let Some(ggml_cuda) = ggml_cuda {
-        println!("compiling ggml-cuda");
-        ggml_cuda.compile("ggml-cuda");
         println!("compiled ggml-cuda");
->>>>>>> 2849fcdf
     }
 
     println!("compiling ggml");
@@ -221,8 +202,46 @@
         .expect("failed to write bindings to file");
 }
 
-<<<<<<< HEAD
-// Courtesy of the `llm` crate's build.rs
+// courtesy of https://github.com/rustformers/llm
+fn metal_hack(build: &mut cc::Build) {
+    const GGML_METAL_METAL_PATH: &str = "llama.cpp/ggml-metal.metal";
+    const GGML_METAL_PATH: &str = "llama.cpp/ggml-metal.m";
+
+    let out_dir = PathBuf::from(env::var("OUT_DIR").expect("OUT_DIR is not defined"));
+
+    let ggml_metal_path = {
+        let ggml_metal_metal = std::fs::read_to_string(GGML_METAL_METAL_PATH)
+            .expect("Could not read ggml-metal.metal")
+            .replace('\\', "\\\\")
+            .replace('\n', "\\n")
+            .replace('\r', "\\r")
+            .replace('\"', "\\\"");
+
+        let ggml_metal =
+            std::fs::read_to_string(GGML_METAL_PATH).expect("Could not read ggml-metal.m");
+
+        let needle = r#"NSString * src = [NSString stringWithContentsOfFile:sourcePath encoding:NSUTF8StringEncoding error:&error];"#;
+        if !ggml_metal.contains(needle) {
+            panic!("ggml-metal.m does not contain the needle to be replaced; the patching logic needs to be reinvestigated. Contact a `llama-cpp-sys-2` developer!");
+        }
+
+        // Replace the runtime read of the file with a compile-time string
+        let ggml_metal = ggml_metal.replace(
+            needle,
+            &format!(r#"NSString * src  = @"{ggml_metal_metal}";"#),
+        );
+
+        let patched_ggml_metal_path = out_dir.join("ggml-metal.m");
+        std::fs::write(&patched_ggml_metal_path, ggml_metal)
+            .expect("Could not write temporary patched ggml-metal.m");
+
+        patched_ggml_metal_path
+    };
+
+    build.file(ggml_metal_path);
+}
+
+// Courtesy of https://github.com/rustformers/llm
 fn get_supported_target_features() -> std::collections::HashSet<String> {
     env::var("CARGO_CFG_TARGET_FEATURE")
         .unwrap()
@@ -254,43 +273,4 @@
             }
         }
     }
-=======
-// courtesy of https://github.com/rustformers/llm
-fn metal_hack(build: &mut cc::Build) {
-    const GGML_METAL_METAL_PATH: &str = "llama.cpp/ggml-metal.metal";
-    const GGML_METAL_PATH: &str = "llama.cpp/ggml-metal.m";
-
-    let out_dir = PathBuf::from(env::var("OUT_DIR").expect("OUT_DIR is not defined"));
-
-    let ggml_metal_path = {
-        let ggml_metal_metal = std::fs::read_to_string(GGML_METAL_METAL_PATH)
-            .expect("Could not read ggml-metal.metal")
-            .replace('\\', "\\\\")
-            .replace('\n', "\\n")
-            .replace('\r', "\\r")
-            .replace('\"', "\\\"");
-
-        let ggml_metal =
-            std::fs::read_to_string(GGML_METAL_PATH).expect("Could not read ggml-metal.m");
-
-        let needle = r#"NSString * src = [NSString stringWithContentsOfFile:sourcePath encoding:NSUTF8StringEncoding error:&error];"#;
-        if !ggml_metal.contains(needle) {
-            panic!("ggml-metal.m does not contain the needle to be replaced; the patching logic needs to be reinvestigated. Contact a `llama-cpp-sys-2` developer!");
-        }
-
-        // Replace the runtime read of the file with a compile-time string
-        let ggml_metal = ggml_metal.replace(
-            needle,
-            &format!(r#"NSString * src  = @"{ggml_metal_metal}";"#),
-        );
-
-        let patched_ggml_metal_path = out_dir.join("ggml-metal.m");
-        std::fs::write(&patched_ggml_metal_path, ggml_metal)
-            .expect("Could not write temporary patched ggml-metal.m");
-
-        patched_ggml_metal_path
-    };
-
-    build.file(ggml_metal_path);
->>>>>>> 2849fcdf
 }